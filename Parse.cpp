/// Copyright 2017-2019 Ghassan.pl
/// Usage of the works is permitted provided that this instrument is retained with
/// the works, so that any entity that uses the works is notified of this instrument.
/// DISCLAIMER: THE WORKS ARE WITHOUT WARRANTY.

#include "Parse.h"
<<<<<<< HEAD
#include "Attributes.h"
#include <ghassanpl/string_ops.h>
=======
>>>>>>> 1b86cb9b
#include <charconv>
#include <fstream>

std::string TypeFromVar(string_view str)
{
<<<<<<< HEAD
	return (std::string)TrimWhitespace({ str.begin(), std::find_if(str.rbegin(), str.rend(), [](char32_t cp) { return !(ascii::isalnum(cp) || cp == '_'); }).base() });
=======
	decltype(auto) start = str.begin();
	decltype(auto) end = std::find_if(str.rbegin(), str.rend(), [](char32_t cp) { return !(string_ops::isalnum(cp) || cp == '_'); }).base();
	return (std::string)string_ops::trim_whitespace(make_sv(start, end));
>>>>>>> 1b86cb9b
}

string_view Expect(string_view str, string_view value)
{
	if (!str.starts_with(value))
	{
		throw std::exception(fmt::format("Expected `{}`", value).c_str());
	}
	str.remove_prefix(value.size());
	return string_ops::trim_whitespace(str);
}

std::string EscapeJSON(json const& json)
{
	return "R\"_REFLECT_(" + json.dump() + ")_REFLECT_\"";
}

bool SwallowOptional(string_view& str, string_view swallow)
{
	if (str.starts_with(swallow))
	{
		str = Expect(str, swallow);
		return true;
	}
	return false;
}

std::string ParseIdentifier(string_view& str)
{
	auto p = str.begin();
	for (; p != str.end(); p++)
<<<<<<< HEAD
		if (!ascii::isident(*p)) break;
=======
		if (!string_ops::isident(*p)) break;
>>>>>>> 1b86cb9b
	std::string result = { str.begin(), p };
	str = make_sv(p, str.end());
	return result;
}

std::string ParseType(string_view& str)
{
	/// TODO: Unify all type parsing from entire codebase

	auto start = str.begin();
	while (true)
	{
		if (SwallowOptional(str, "struct") || SwallowOptional(str, "class") || SwallowOptional(str, "enum") || SwallowOptional(str, "union"))
			continue;
		break;
	}

	str = string_ops::trim_whitespace(str);

	int brackets = 0, tris = 0, parens = 0;
	for (; !str.empty(); str.remove_prefix(1))
	{
		switch (str[0])
		{
		case '[': brackets++; continue;
		case ']': brackets--; continue;
		case '(': parens++; continue;
		case ')': parens--; continue;
		case '<': tris++; continue;
		case '>': tris--; continue;
		}

<<<<<<< HEAD
		if (ascii::isblank(str[0]))
=======
		if (string_ops::isblank(str[0]))
>>>>>>> 1b86cb9b
		{
			if (parens == 0 && tris == 0 && brackets == 0)
				break;
		}
	}

	std::string result = { start, str.begin() };
	return result;
}

std::string ParseExpression(string_view& str)
{
	int brackets = 0, tris = 0, parens = 0;
	auto p = str.begin();
	for (; p != str.end(); p++)
	{
		switch (*p)
		{
		case '[': brackets++; continue;
		case ']': if (brackets > 0) { brackets--; continue; } else break;
		case '(': parens++; continue;
		case ')': if (parens > 0) { parens--; continue; } else break;
		case '<': tris++; continue;
		case '>': tris--; continue;
		}

		if (*p == ',' || *p == ')')
		{
			if (parens == 0 && tris == 0 && brackets == 0)
				break;
		}
	}

	std::string result = { str.begin(), p };
	str = make_sv(p, str.end());
	return result;
}

/*
std::tuple<std::string, std::string> ParseParameter(string_view& str)
{
	/// TODO: Function pointers, arrays, etc.
	auto type = ParseType(str);
	auto name = ParseIdentifier(str);
	str = string_ops::trim_whitespaceLeft(str);
	if (str[0] == '=')
	{
	}
		auto initializer = ParseExpression(str);
		return { std::move(type), std::move(name), std::move(initializer) };
	}
	else
		return { std::move(type), std::move(name), {} };
}
*/

json ParseAttributeList(string_view line)
{
	line = string_ops::trim_whitespace(line);
	line = Expect(line, "(");
	line.remove_suffix(1); /// )
	line = string_ops::trim_whitespace(line);
	if (line.empty())
		return json::object();
	return json::parse(line);
}

Enum ParseEnum(const std::vector<std::string>& lines, size_t& line_num, Options const& options)
{
	Enum henum;

	line_num--;
	henum.DeclarationLine = line_num + 1;

	auto line = string_ops::trim_whitespace(string_view{ lines[line_num] });
	line.remove_prefix(options.EnumPrefix.size());
	henum.Attributes = ParseAttributeList(line);

	line_num++;
	auto header_line = string_ops::trim_whitespace(string_view{ lines[line_num] });

	header_line = Expect(header_line, "enum class");
	auto name_start = header_line.begin();
<<<<<<< HEAD
	auto name_end = std::find_if_not(header_line.begin(), header_line.end(), ascii::isident);
=======
	auto name_end = std::find_if_not(header_line.begin(), header_line.end(), string_ops::isident);
>>>>>>> 1b86cb9b

	henum.Name = string_ops::trim_whitespace(string_ops::make_sv(name_start, name_end));
	///TODO: parse base type

	line_num++;
	Expect(string_ops::trim_whitespace(string_view{ lines[line_num] }), "{");

	line_num++;
	int64_t enumerator_value = 0;
	while (string_ops::trim_whitespace(string_view{ lines[line_num] }) != "};")
	{
		auto enumerator_line = string_ops::trim_whitespace(string_view{ lines[line_num] });
		if (enumerator_line.empty() || enumerator_line.starts_with("//") || enumerator_line.starts_with("/*") || enumerator_line.starts_with(options.EnumeratorPrefix))
		{
			line_num++;
			continue;
		}

		auto name_start = enumerator_line.begin();
<<<<<<< HEAD
		auto name_end = std::find_if_not(enumerator_line.begin(), enumerator_line.end(), ascii::isident);

		auto rest = TrimWhitespace(string_view{ name_end, enumerator_line.end() });
		if (consume(rest, '='))
		{
			rest = TrimWhitespace(rest);
			std::from_chars(to_address(rest.begin()), to_address(rest.end()), enumerator_value);
=======
		auto name_end = std::find_if_not(enumerator_line.begin(), enumerator_line.end(), string_ops::isident);

		auto rest = string_ops::trim_whitespace(make_sv(name_end, enumerator_line.end()));
		if (consume(rest, '='))
		{
			rest = string_ops::trim_whitespace(rest);
			std::from_chars(std::to_address(rest.begin()), std::to_address(rest.end()), enumerator_value);
>>>>>>> 1b86cb9b
			/// TODO: Non-integer enumerator values (like 1<<5 and constexpr function calls/expression)
		}

		auto name = make_sv(name_start, name_end);
		if (!name.empty())
		{
			Enumerator enumerator;
			enumerator.Name = string_ops::trim_whitespace(name);
			enumerator.Value = enumerator_value;
			enumerator.DeclarationLine = line_num;
			/// TODO: enumerator.Attributes = {};
			/// TODO: enumerator.Comments = "";
			henum.Enumerators.push_back(std::move(enumerator));
			enumerator_value++;
		}
		line_num++;
	}

	return henum;
}

auto ParseClassDecl(string_view line)
{
	std::tuple<std::string, std::string, bool> result;

	if (line.starts_with("struct"))
	{
		std::get<2>(result) = true;
		line = Expect(line, "struct");
	}
	else
	{
		std::get<2>(result) = false;
		line = Expect(line, "class");
	}
	std::get<0>(result) = ParseIdentifier(line);
	line = string_ops::trim_whitespace(line);

	if (line.starts_with(":"))
	{
		line = Expect(line, ":");
		SwallowOptional(line, "public");
		SwallowOptional(line, "protected");
		SwallowOptional(line, "private");
		SwallowOptional(line, "virtual");

		int parens = 0, triangles = 0, brackets = 0;

		line = string_ops::trim_whitespace(line);
		auto start = line;
		while (!line.empty() && !line.starts_with("{"))
		{
			auto ch = *line.begin();
			if (ch == '(') parens++;
			else if (ch == ')') parens--;
			else if (ch == '<') triangles++;
			else if (ch == '>') triangles--;
			else if (ch == '[') brackets++;
			else if (ch == ']') brackets--;
			else if (ch == ',' && (parens == 0 && triangles == 0 && brackets == 0))
				break;

			if (parens < 0 || triangles < 0 || brackets < 0)
				throw std::exception{ "Mismatch class parents" };

<<<<<<< HEAD
			(void)consume(line);
=======
			string_ops::consume(line);
>>>>>>> 1b86cb9b
		}

		std::get<1>(result) = { std::to_address(start.begin()), std::to_address(line.begin()) };
	}

	return result;
}

std::tuple<std::string, std::string, std::string> ParseFieldDecl(string_view line)
{
	std::tuple<std::string, std::string, std::string> result;

	line = string_ops::trim_whitespace(line);

	SwallowOptional(line, "mutable");

	string_view eq = "=", colon = ";";
	string_view type_and_name = "";
	auto eq_start = std::find_first_of(line.begin(), line.end(), eq.begin(), eq.end());
	auto colon_start = std::find_first_of(line.begin(), line.end(), colon.begin(), colon.end());

	if (!string_ops::trim_whitespace(string_ops::make_sv(colon_start + 1, line.end())).empty())
	{
		throw std::exception{ "Field must be only thing on line" };
	}

	if (eq_start != line.end())
	{
		type_and_name = string_ops::trim_whitespace(string_ops::make_sv(line.begin(), eq_start));
		std::get<2>(result) = string_ops::trim_whitespace(string_ops::make_sv(eq_start + 1, colon_start));
	}
	else
	{
		type_and_name = string_ops::trim_whitespace(make_sv(line.begin(), colon_start));
	}

	if (type_and_name.empty())
	{
		throw std::exception{ "Field() must be followed by a proper class field declaration" };
	}

<<<<<<< HEAD
	auto name_start = ++std::find_if_not(type_and_name.rbegin(), type_and_name.rend(), ascii::isident);
=======
	auto name_start = ++std::find_if_not(type_and_name.rbegin(), type_and_name.rend(), string_ops::isident);
>>>>>>> 1b86cb9b

	std::get<0>(result) = string_ops::trim_whitespace(make_sv(type_and_name.begin(), name_start.base()));
	std::get<1>(result) = string_ops::trim_whitespace(make_sv(name_start.base(), type_and_name.end()));

	return result;
}

Field ParseFieldDecl(const FileMirror& mirror, Class& klass, string_view line, string_view next_line, size_t line_num, AccessMode mode, std::vector<std::string> comments, Options const& options)
{
	Field field;
	line.remove_prefix(options.FieldPrefix.size());
	field.Access = mode;
	field.Attributes = ParseAttributeList(line);
	field.DeclarationLine = line_num;
	field.Comments = std::move(comments);
	auto decl = ParseFieldDecl(next_line);
	std::tie(field.Type, field.Name, field.InitializingExpression) = decl;
	if (field.Name.size() > 1 && field.Name[0] == 'm' && isupper(field.Name[1]))
		field.DisplayName.assign(field.Name.begin() + 1, field.Name.end());
	else
		field.DisplayName = field.Name;

	/// Disable if explictly stated
	if (field.Attributes.value(atFieldGetter, true) == false)
		field.Flags.set(Reflector::FieldFlags:: NoGetter);
	if (field.Attributes.value(atFieldSetter, true) == false)
		field.Flags.set(Reflector::FieldFlags::NoSetter);
	if (field.Attributes.value(atFieldEditor, true) == false || field.Attributes.value(atFieldEdit, true) == false)
		field.Flags.set(Reflector::FieldFlags::NoEdit);
	if (field.Attributes.value(atFieldSave, true) == false)
		field.Flags.set(Reflector::FieldFlags::NoSave);
	if (field.Attributes.value(atFieldLoad, true) == false)
		field.Flags.set(Reflector::FieldFlags::NoLoad);

	/// Serialize = false implies Save = false, Load = false
	if (field.Attributes.value(atFieldSerialize, true) == false)
		field.Flags.set(Reflector::FieldFlags::NoSave, Reflector::FieldFlags::NoLoad);

	/// Private implies Getter = false, Setter = false, Editor = false
	if (field.Attributes.value(atFieldPrivate, false))
		field.Flags.set(Reflector::FieldFlags::NoEdit, Reflector::FieldFlags::NoSetter, Reflector::FieldFlags::NoGetter);

	/// ParentPointer implies Editor = false, Setter = false
	if (field.Attributes.value(atFieldParentPointer, false))
		field.Flags.set(Reflector::FieldFlags::NoEdit, Reflector::FieldFlags::NoSetter);

	/// ChildVector implies Setter = false
	auto type = string_view{ field.Type };
	if (type.starts_with("ChildVector<"))
		field.Flags.set(Reflector::FieldFlags::NoSetter);

	/// Enable if explictly stated
	if (field.Attributes.value(atFieldGetter, false) == true)
		field.Flags.unset(Reflector::FieldFlags::NoGetter);
	if (field.Attributes.value(atFieldSetter, false) == true)
		field.Flags.unset(Reflector::FieldFlags::NoSetter);
	if (field.Attributes.value(atFieldEditor, false) == true || field.Attributes.value(atFieldEdit, false) == true)
		field.Flags.unset(Reflector::FieldFlags::NoEdit);
	if (field.Attributes.value(atFieldSave, false) == true)
		field.Flags.unset(Reflector::FieldFlags::NoSave);
	if (field.Attributes.value(atFieldLoad, false) == true)
		field.Flags.unset(Reflector::FieldFlags::NoLoad);

	return field;
}

std::vector<string_view> SplitArgs(string_view argstring)
{
	std::vector<string_view> args;
	int brackets = 0, tris = 0, parens = 0;
	auto begin = argstring.begin();
	while (!argstring.empty())
	{
		switch (argstring[0])
		{
		case '(': parens++; break;
		case ')': parens--; break;
		case '<': tris++; break;
		case '>': tris--; break;
		case '[': brackets++; break;
		case ']': brackets--; break;
		case ',': if (parens == 0 && tris == 0 && brackets == 0) { args.push_back(make_sv(begin, argstring.begin())); argstring.remove_prefix(1); begin = argstring.begin(); } break;
		}

		argstring.remove_prefix(1);

		if (argstring.empty())
		{
<<<<<<< HEAD
			args.push_back({ to_address(begin), to_address(argstring.begin()) });
=======
			args.push_back(make_sv(begin, argstring.begin()));
>>>>>>> 1b86cb9b
			break;
		}
	}

	return args;
}

Method ParseMethodDecl(Class& klass, string_view line, string_view next_line, size_t line_num, AccessMode mode, std::vector<std::string> comments, Options const& options)
{
	Method method;
	line.remove_prefix(options.MethodPrefix.size());
	method.Access = mode;
	method.Attributes = ParseAttributeList(line);
	method.DeclarationLine = line_num;
	
	auto debug_copy = next_line;

	while (true)
	{
		if (SwallowOptional(next_line, "virtual")) method.Flags += Reflector::MethodFlags::Virtual;
		else if (SwallowOptional(next_line, "static")) method.Flags += Reflector::MethodFlags::Static;
		else if (SwallowOptional(next_line, "inline")) method.Flags += Reflector::MethodFlags::Inline;
		else if (SwallowOptional(next_line, "explicit")) method.Flags += Reflector::MethodFlags::Explicit;
		else break;
	}

	auto pre_typestr = ParseType(next_line);
	auto pre_type = (std::string)string_ops::trim_whitespace(string_view{ pre_typestr });
	next_line = string_ops::trim_whitespace(next_line);

	auto name_start = next_line.begin();
<<<<<<< HEAD
	auto name_end = std::find_if_not(next_line.begin(), next_line.end(), ascii::isident);
	method.Name = TrimWhitespace(string_view{ name_start, name_end });
=======
	auto name_end = std::find_if_not(next_line.begin(), next_line.end(), string_ops::isident);
	method.Name = string_ops::trim_whitespace(make_sv(name_start, name_end));
>>>>>>> 1b86cb9b
	int num_pars = 0;
	auto start_args = name_end;
	next_line = make_sv(name_end, next_line.end());
	do
	{
		if (next_line.starts_with("("))
			num_pars++;
		else if (next_line.starts_with(")"))
			num_pars--;
		next_line.remove_prefix(1);
	} while (num_pars);
	method.SetParameters(std::string{ start_args + 1, next_line.begin() - 1 });

	next_line = string_ops::trim_whitespace(next_line);

	while (true)
	{
		if (SwallowOptional(next_line, "const")) method.Flags += Reflector::MethodFlags::Const;
		else if (SwallowOptional(next_line, "final")) method.Flags += Reflector::MethodFlags::Final;
		else if (SwallowOptional(next_line, "noexcept")) method.Flags += Reflector::MethodFlags::Noexcept;
		else break;
	}

	if (pre_type == "auto")
	{
		next_line = Expect(next_line, "->");

		auto end_line = next_line.find_first_of("{;=");
		if (end_line != std::string::npos)
		{
			if (next_line[end_line] == '=')
				method.Flags += MethodFlags::Abstract;
			next_line = string_ops::trim_whitespace(next_line.substr(0, end_line));
		}
		if (next_line.ends_with("override"))
			next_line.remove_suffix(sizeof("override") - 1);
		method.Type = (std::string)string_ops::trim_whitespace(next_line);
	}
	else
	{
		method.Type = pre_type;

		auto end_line = next_line.find_first_of("{;=");
		if (end_line != std::string::npos && next_line[end_line] == '=')
			method.Flags += MethodFlags::Abstract;
	}

	if (auto getter = method.Attributes.find(atMethodUniqueName); getter != method.Attributes.end())
		method.UniqueName = getter->get<std::string>();

	if (auto getter = method.Attributes.find(atMethodGetterFor); getter != method.Attributes.end())
	{
		auto& property = klass.Properties[getter.value()];
		if (!property.GetterName.empty())
			throw std::exception(fmt::format("Getter for this property already declared at line {}", property.GetterLine).c_str());
		property.GetterName = method.Name;
		property.GetterLine = line_num;
		/// TODO: Match getter/setter types
		property.Type = method.Type;
		if (property.Name.empty()) property.Name = getter.value();
	}

	if (auto setter = method.Attributes.find(atMethodSetterFor); setter != method.Attributes.end())
	{
		auto& property = klass.Properties[setter.value()];
		if (!property.SetterName.empty())
			throw std::exception(fmt::format("Setter for this property already declared at line {}", property.SetterLine).c_str());
		property.SetterName = method.Name;
		property.SetterLine = line_num;
		/// TODO: Match getter/setter types
		if (property.Type.empty())
		{
			if (method.ParametersSplit.empty())
				throw std::exception("Setter must have at least 1 argument");
			property.Type = method.ParametersSplit[0].Type;
		}
		if (property.Name.empty()) property.Name = setter.value();
	}

	method.Comments = std::move(comments);

	return method;
}

Class ParseClassDecl(string_view line, string_view next_line, size_t line_num, std::vector<std::string> comments, Options const& options)
{
	Class klass;
	line.remove_prefix(options.ClassPrefix.size());
	klass.Attributes = ParseAttributeList(line);
	klass.DeclarationLine = line_num;
	auto [name, parent, is_struct] = ParseClassDecl(next_line);
	klass.Name = name;
	klass.ParentClass = parent;
	klass.Comments = std::move(comments);
	if (klass.ParentClass.empty())
		klass.Flags += ClassFlags::Struct;
	if (is_struct)
		klass.Flags += ClassFlags::DeclaredStruct;

	if (klass.Flags.is_set(ClassFlags::Struct) || klass.Attributes.value(atRecordAbstract, false) == true || klass.Attributes.value(atRecordSingleton, false) == true)
		klass.Flags += ClassFlags::NoConstructors;

	return klass;
}

bool ParseClassFile(std::filesystem::path path, Options const& options)
{
	path = path.lexically_normal();

	if (options.Verbose)
		PrintLine("Analyzing file {}", path.string());

	std::vector<std::string> lines;
	std::string line;
	std::ifstream infile{ path };
	while (std::getline(infile, line))
		lines.push_back(std::exchange(line, {}));
	infile.close();

	FileMirror mirror;
	mirror.SourceFilePath = std::filesystem::absolute(path);

	AccessMode current_access = AccessMode::Unspecified;

	std::vector<std::string> comments;

	for (size_t line_num = 1; line_num < lines.size(); line_num++)
	{
		auto line = string_ops::trim_whitespace(string_view{ lines[line_num - 1] });
		auto next_line = string_ops::trim_whitespace(string_view{ lines[line_num] });

		try
		{
			if (line.starts_with("public:"))
				current_access = AccessMode::Public;
			else if (line.starts_with("protected:"))
				current_access = AccessMode::Protected;
			else if (line.starts_with("private:"))
				current_access = AccessMode::Private;
			else if (line.starts_with(options.EnumPrefix))
			{
				mirror.Enums.push_back(ParseEnum(lines, line_num, options));
				mirror.Enums.back().Comments = std::exchange(comments, {});
			}
			else if (line.starts_with(options.ClassPrefix))
			{
				current_access = AccessMode::Private;
				mirror.Classes.push_back(ParseClassDecl(line, next_line, line_num, std::exchange(comments, {}), options));
				if (options.Verbose)
				{
					PrintLine("Found class {}", mirror.Classes.back().Name);
				}
			}
			else if (line.starts_with(options.FieldPrefix))
			{
				if (mirror.Classes.size() == 0)
				{
					ReportError(path, line_num + 1, "{}() not in class", options.FieldPrefix);
					return false;
				}

				auto& klass = mirror.Classes.back();
				klass.Fields.push_back(ParseFieldDecl(mirror, klass, line, next_line, line_num, current_access, std::exchange(comments, {}), options));
			}
			else if (line.starts_with(options.MethodPrefix))
			{
				if (mirror.Classes.size() == 0)
				{
					ReportError(path, line_num + 1, "{}() not in class", options.MethodPrefix);
					return false;
				}

				auto& klass = mirror.Classes.back();
				klass.Methods.push_back(ParseMethodDecl(klass, line, next_line, line_num, current_access, std::exchange(comments, {}), options));
			}
			else if (line.starts_with(options.BodyPrefix))
			{
				if (mirror.Classes.size() == 0)
				{
					ReportError(path, line_num + 1, "{}() not in class", options.BodyPrefix);
					return false;
				}

				current_access = AccessMode::Public;

				mirror.Classes.back().BodyLine = line_num;
			}

			if (line.starts_with("///"))
			{
				comments.push_back((std::string)string_ops::trim_whitespace(line.substr(3)));
			}
			else
				comments.clear();
		}
		catch (std::exception& e)
		{
			ReportError(path, line_num + 1, "{}", e.what());
			return false;
		}
	}

	if (mirror.Classes.size() > 0 || mirror.Enums.size() > 0)
		AddMirror(std::move(mirror));

	return true;
}
<|MERGE_RESOLUTION|>--- conflicted
+++ resolved
@@ -4,23 +4,14 @@
 /// DISCLAIMER: THE WORKS ARE WITHOUT WARRANTY.
 
 #include "Parse.h"
-<<<<<<< HEAD
 #include "Attributes.h"
 #include <ghassanpl/string_ops.h>
-=======
->>>>>>> 1b86cb9b
 #include <charconv>
 #include <fstream>
 
 std::string TypeFromVar(string_view str)
 {
-<<<<<<< HEAD
 	return (std::string)TrimWhitespace({ str.begin(), std::find_if(str.rbegin(), str.rend(), [](char32_t cp) { return !(ascii::isalnum(cp) || cp == '_'); }).base() });
-=======
-	decltype(auto) start = str.begin();
-	decltype(auto) end = std::find_if(str.rbegin(), str.rend(), [](char32_t cp) { return !(string_ops::isalnum(cp) || cp == '_'); }).base();
-	return (std::string)string_ops::trim_whitespace(make_sv(start, end));
->>>>>>> 1b86cb9b
 }
 
 string_view Expect(string_view str, string_view value)
@@ -30,7 +21,7 @@
 		throw std::exception(fmt::format("Expected `{}`", value).c_str());
 	}
 	str.remove_prefix(value.size());
-	return string_ops::trim_whitespace(str);
+	return string_ops::trimmed_whitespace(str);
 }
 
 std::string EscapeJSON(json const& json)
@@ -52,11 +43,7 @@
 {
 	auto p = str.begin();
 	for (; p != str.end(); p++)
-<<<<<<< HEAD
 		if (!ascii::isident(*p)) break;
-=======
-		if (!string_ops::isident(*p)) break;
->>>>>>> 1b86cb9b
 	std::string result = { str.begin(), p };
 	str = make_sv(p, str.end());
 	return result;
@@ -74,7 +61,7 @@
 		break;
 	}
 
-	str = string_ops::trim_whitespace(str);
+	str = string_ops::trimmed_whitespace(str);
 
 	int brackets = 0, tris = 0, parens = 0;
 	for (; !str.empty(); str.remove_prefix(1))
@@ -89,11 +76,7 @@
 		case '>': tris--; continue;
 		}
 
-<<<<<<< HEAD
 		if (ascii::isblank(str[0]))
-=======
-		if (string_ops::isblank(str[0]))
->>>>>>> 1b86cb9b
 		{
 			if (parens == 0 && tris == 0 && brackets == 0)
 				break;
@@ -152,10 +135,10 @@
 
 json ParseAttributeList(string_view line)
 {
-	line = string_ops::trim_whitespace(line);
+	line = TrimWhitespace(line);
 	line = Expect(line, "(");
 	line.remove_suffix(1); /// )
-	line = string_ops::trim_whitespace(line);
+	line = TrimWhitespace(line);
 	if (line.empty())
 		return json::object();
 	return json::parse(line);
@@ -168,32 +151,28 @@
 	line_num--;
 	henum.DeclarationLine = line_num + 1;
 
-	auto line = string_ops::trim_whitespace(string_view{ lines[line_num] });
+	auto line = TrimWhitespace(string_view{ lines[line_num] });
 	line.remove_prefix(options.EnumPrefix.size());
 	henum.Attributes = ParseAttributeList(line);
 
 	line_num++;
-	auto header_line = string_ops::trim_whitespace(string_view{ lines[line_num] });
+	auto header_line = TrimWhitespace(string_view{ lines[line_num] });
 
 	header_line = Expect(header_line, "enum class");
 	auto name_start = header_line.begin();
-<<<<<<< HEAD
 	auto name_end = std::find_if_not(header_line.begin(), header_line.end(), ascii::isident);
-=======
-	auto name_end = std::find_if_not(header_line.begin(), header_line.end(), string_ops::isident);
->>>>>>> 1b86cb9b
-
-	henum.Name = string_ops::trim_whitespace(string_ops::make_sv(name_start, name_end));
+
+	henum.Name = TrimWhitespace(string_ops::make_sv(name_start, name_end));
 	///TODO: parse base type
 
 	line_num++;
-	Expect(string_ops::trim_whitespace(string_view{ lines[line_num] }), "{");
+	Expect(TrimWhitespace(string_view{ lines[line_num] }), "{");
 
 	line_num++;
 	int64_t enumerator_value = 0;
-	while (string_ops::trim_whitespace(string_view{ lines[line_num] }) != "};")
-	{
-		auto enumerator_line = string_ops::trim_whitespace(string_view{ lines[line_num] });
+	while (TrimWhitespace(string_view{ lines[line_num] }) != "};")
+	{
+		auto enumerator_line = TrimWhitespace(string_view{ lines[line_num] });
 		if (enumerator_line.empty() || enumerator_line.starts_with("//") || enumerator_line.starts_with("/*") || enumerator_line.starts_with(options.EnumeratorPrefix))
 		{
 			line_num++;
@@ -201,23 +180,13 @@
 		}
 
 		auto name_start = enumerator_line.begin();
-<<<<<<< HEAD
 		auto name_end = std::find_if_not(enumerator_line.begin(), enumerator_line.end(), ascii::isident);
 
-		auto rest = TrimWhitespace(string_view{ name_end, enumerator_line.end() });
+		auto rest = TrimWhitespace(make_sv(name_end, enumerator_line.end()));
 		if (consume(rest, '='))
 		{
 			rest = TrimWhitespace(rest);
-			std::from_chars(to_address(rest.begin()), to_address(rest.end()), enumerator_value);
-=======
-		auto name_end = std::find_if_not(enumerator_line.begin(), enumerator_line.end(), string_ops::isident);
-
-		auto rest = string_ops::trim_whitespace(make_sv(name_end, enumerator_line.end()));
-		if (consume(rest, '='))
-		{
-			rest = string_ops::trim_whitespace(rest);
 			std::from_chars(std::to_address(rest.begin()), std::to_address(rest.end()), enumerator_value);
->>>>>>> 1b86cb9b
 			/// TODO: Non-integer enumerator values (like 1<<5 and constexpr function calls/expression)
 		}
 
@@ -225,7 +194,7 @@
 		if (!name.empty())
 		{
 			Enumerator enumerator;
-			enumerator.Name = string_ops::trim_whitespace(name);
+			enumerator.Name = TrimWhitespace(name);
 			enumerator.Value = enumerator_value;
 			enumerator.DeclarationLine = line_num;
 			/// TODO: enumerator.Attributes = {};
@@ -254,7 +223,7 @@
 		line = Expect(line, "class");
 	}
 	std::get<0>(result) = ParseIdentifier(line);
-	line = string_ops::trim_whitespace(line);
+	line = TrimWhitespace(line);
 
 	if (line.starts_with(":"))
 	{
@@ -266,7 +235,7 @@
 
 		int parens = 0, triangles = 0, brackets = 0;
 
-		line = string_ops::trim_whitespace(line);
+		line = TrimWhitespace(line);
 		auto start = line;
 		while (!line.empty() && !line.starts_with("{"))
 		{
@@ -283,11 +252,7 @@
 			if (parens < 0 || triangles < 0 || brackets < 0)
 				throw std::exception{ "Mismatch class parents" };
 
-<<<<<<< HEAD
 			(void)consume(line);
-=======
-			string_ops::consume(line);
->>>>>>> 1b86cb9b
 		}
 
 		std::get<1>(result) = { std::to_address(start.begin()), std::to_address(line.begin()) };
@@ -300,7 +265,7 @@
 {
 	std::tuple<std::string, std::string, std::string> result;
 
-	line = string_ops::trim_whitespace(line);
+	line = TrimWhitespace(line);
 
 	SwallowOptional(line, "mutable");
 
@@ -309,19 +274,19 @@
 	auto eq_start = std::find_first_of(line.begin(), line.end(), eq.begin(), eq.end());
 	auto colon_start = std::find_first_of(line.begin(), line.end(), colon.begin(), colon.end());
 
-	if (!string_ops::trim_whitespace(string_ops::make_sv(colon_start + 1, line.end())).empty())
+	if (!TrimWhitespace(string_ops::make_sv(colon_start + 1, line.end())).empty())
 	{
 		throw std::exception{ "Field must be only thing on line" };
 	}
 
 	if (eq_start != line.end())
 	{
-		type_and_name = string_ops::trim_whitespace(string_ops::make_sv(line.begin(), eq_start));
-		std::get<2>(result) = string_ops::trim_whitespace(string_ops::make_sv(eq_start + 1, colon_start));
+		type_and_name = TrimWhitespace(string_ops::make_sv(line.begin(), eq_start));
+		std::get<2>(result) = TrimWhitespace(string_ops::make_sv(eq_start + 1, colon_start));
 	}
 	else
 	{
-		type_and_name = string_ops::trim_whitespace(make_sv(line.begin(), colon_start));
+		type_and_name = TrimWhitespace(make_sv(line.begin(), colon_start));
 	}
 
 	if (type_and_name.empty())
@@ -329,14 +294,10 @@
 		throw std::exception{ "Field() must be followed by a proper class field declaration" };
 	}
 
-<<<<<<< HEAD
 	auto name_start = ++std::find_if_not(type_and_name.rbegin(), type_and_name.rend(), ascii::isident);
-=======
-	auto name_start = ++std::find_if_not(type_and_name.rbegin(), type_and_name.rend(), string_ops::isident);
->>>>>>> 1b86cb9b
-
-	std::get<0>(result) = string_ops::trim_whitespace(make_sv(type_and_name.begin(), name_start.base()));
-	std::get<1>(result) = string_ops::trim_whitespace(make_sv(name_start.base(), type_and_name.end()));
+
+	std::get<0>(result) = TrimWhitespace(make_sv(type_and_name.begin(), name_start.base()));
+	std::get<1>(result) = TrimWhitespace(make_sv(name_start.base(), type_and_name.end()));
 
 	return result;
 }
@@ -422,11 +383,7 @@
 
 		if (argstring.empty())
 		{
-<<<<<<< HEAD
 			args.push_back({ to_address(begin), to_address(argstring.begin()) });
-=======
-			args.push_back(make_sv(begin, argstring.begin()));
->>>>>>> 1b86cb9b
 			break;
 		}
 	}
@@ -454,17 +411,12 @@
 	}
 
 	auto pre_typestr = ParseType(next_line);
-	auto pre_type = (std::string)string_ops::trim_whitespace(string_view{ pre_typestr });
-	next_line = string_ops::trim_whitespace(next_line);
+	auto pre_type = (std::string)TrimWhitespace(string_view{ pre_typestr });
+	next_line = TrimWhitespace(next_line);
 
 	auto name_start = next_line.begin();
-<<<<<<< HEAD
 	auto name_end = std::find_if_not(next_line.begin(), next_line.end(), ascii::isident);
-	method.Name = TrimWhitespace(string_view{ name_start, name_end });
-=======
-	auto name_end = std::find_if_not(next_line.begin(), next_line.end(), string_ops::isident);
-	method.Name = string_ops::trim_whitespace(make_sv(name_start, name_end));
->>>>>>> 1b86cb9b
+	method.Name = TrimWhitespace(make_sv(name_start, name_end));
 	int num_pars = 0;
 	auto start_args = name_end;
 	next_line = make_sv(name_end, next_line.end());
@@ -478,7 +430,7 @@
 	} while (num_pars);
 	method.SetParameters(std::string{ start_args + 1, next_line.begin() - 1 });
 
-	next_line = string_ops::trim_whitespace(next_line);
+	next_line = TrimWhitespace(next_line);
 
 	while (true)
 	{
@@ -497,11 +449,11 @@
 		{
 			if (next_line[end_line] == '=')
 				method.Flags += MethodFlags::Abstract;
-			next_line = string_ops::trim_whitespace(next_line.substr(0, end_line));
+			next_line = TrimWhitespace(next_line.substr(0, end_line));
 		}
 		if (next_line.ends_with("override"))
 			next_line.remove_suffix(sizeof("override") - 1);
-		method.Type = (std::string)string_ops::trim_whitespace(next_line);
+		method.Type = (std::string)TrimWhitespace(next_line);
 	}
 	else
 	{
@@ -593,8 +545,8 @@
 
 	for (size_t line_num = 1; line_num < lines.size(); line_num++)
 	{
-		auto line = string_ops::trim_whitespace(string_view{ lines[line_num - 1] });
-		auto next_line = string_ops::trim_whitespace(string_view{ lines[line_num] });
+		auto line = TrimWhitespace(string_view{ lines[line_num - 1] });
+		auto next_line = TrimWhitespace(string_view{ lines[line_num] });
 
 		try
 		{
@@ -655,7 +607,7 @@
 
 			if (line.starts_with("///"))
 			{
-				comments.push_back((std::string)string_ops::trim_whitespace(line.substr(3)));
+				comments.push_back((std::string)TrimWhitespace(line.substr(3)));
 			}
 			else
 				comments.clear();
